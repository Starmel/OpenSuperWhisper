// !$*UTF8*$!
{
	archiveVersion = 1;
	classes = {
	};
	objectVersion = 77;
	objects = {

/* Begin PBXBuildFile section */
		36EBC0227428844AC8411325 /* (null) in Sources */ = {isa = PBXBuildFile; };
		36EBC1B35882771B03CCEE49 /* (null) in Sources */ = {isa = PBXBuildFile; };
		36EBC306D04008635328DAE1 /* (null) in Sources */ = {isa = PBXBuildFile; };
		36EBC6D475C8352BF3EA9EAF /* (null) in Sources */ = {isa = PBXBuildFile; };
		36EBC8F7DA3F51E4D546612A /* (null) in Sources */ = {isa = PBXBuildFile; };
		36EBC907DA520E4D7D750096 /* (null) in Sources */ = {isa = PBXBuildFile; };
		36EBCA42DBEDA791E9C785E5 /* (null) in Sources */ = {isa = PBXBuildFile; };
		36EBCB7D2726BE5C80C0338A /* (null) in Sources */ = {isa = PBXBuildFile; };
		36EBCC92099BD2EC03912BC9 /* (null) in Sources */ = {isa = PBXBuildFile; };
		36EBCD229289171650A4E267 /* (null) in Sources */ = {isa = PBXBuildFile; };
		36EBCD57CC6B8E2D3FC51EF5 /* (null) in Sources */ = {isa = PBXBuildFile; };
		36EBCE4EA0197EA30ECFA1F7 /* (null) in Sources */ = {isa = PBXBuildFile; };
		840156D02D79ED9900FB5FFE /* libwhisper.a in Frameworks */ = {isa = PBXBuildFile; fileRef = 840156CF2D79ED9900FB5FFE /* libwhisper.a */; };
		840156D12D79EDA900FB5FFE /* libggml.a in Frameworks */ = {isa = PBXBuildFile; fileRef = 840156C52D79ED9900FB5FFE /* libggml.a */; };
		840156D22D79EDB500FB5FFE /* libggml-base.a in Frameworks */ = {isa = PBXBuildFile; fileRef = 840156C72D79ED9900FB5FFE /* libggml-base.a */; };
		840156D32D79EDBA00FB5FFE /* libggml-blas.a in Frameworks */ = {isa = PBXBuildFile; fileRef = 840156C92D79ED9900FB5FFE /* libggml-blas.a */; };
		840156D42D79EDBA00FB5FFE /* libggml-cpu.a in Frameworks */ = {isa = PBXBuildFile; fileRef = 840156CB2D79ED9900FB5FFE /* libggml-cpu.a */; };
		840156D52D79EDBA00FB5FFE /* libggml-metal.a in Frameworks */ = {isa = PBXBuildFile; fileRef = 840156CD2D79ED9900FB5FFE /* libggml-metal.a */; };
		CE0EAD6E2D56ACA80067FDEE /* GRDB in Frameworks */ = {isa = PBXBuildFile; productRef = CE0EAD6D2D56ACA80067FDEE /* GRDB */; };
		CE84DF6E2D55777800C54EA6 /* libc++.tbd in Frameworks */ = {isa = PBXBuildFile; fileRef = CE84DF6D2D55777800C54EA6 /* libc++.tbd */; };
		CE84DF712D55778000C54EA6 /* Metal.framework in Frameworks */ = {isa = PBXBuildFile; fileRef = CE84DF6F2D55778000C54EA6 /* Metal.framework */; };
		CE84DF722D55778000C54EA6 /* MetalKit.framework in Frameworks */ = {isa = PBXBuildFile; fileRef = CE84DF702D55778000C54EA6 /* MetalKit.framework */; };
		CE84DF762D5577D200C54EA6 /* Accelerate.framework in Frameworks */ = {isa = PBXBuildFile; fileRef = CE84DF752D5577D200C54EA6 /* Accelerate.framework */; };
		CE84E17D2D56550B00C54EA6 /* KeyboardShortcuts in Frameworks */ = {isa = PBXBuildFile; productRef = CE84E17C2D56550B00C54EA6 /* KeyboardShortcuts */; };
		CEAC00032D82F00200000000 /* libautocorrect_swift.dylib in Frameworks */ = {isa = PBXBuildFile; fileRef = CEAC00012D82F00000000000 /* libautocorrect_swift.dylib */; };
<<<<<<< HEAD
		CEAC00042D82F10000000000 /* libautocorrect_swift.dylib in CopyFiles */ = {isa = PBXBuildFile; fileRef = CEAC00012D82F00000000000 /* libautocorrect_swift.dylib */; settings = {ATTRIBUTES = (CodeSignOnCopy, ); }; };
		CEAC00082D82F50000000000 /* libomp.dylib in CopyFiles */ = {isa = PBXBuildFile; fileRef = CEAC00072D82F40000000000 /* libomp.dylib */; settings = {ATTRIBUTES = (CodeSignOnCopy, ); }; };
=======
		CEAC00042D82F00300000000 /* libautocorrect_swift.dylib in Copy Files */ = {isa = PBXBuildFile; fileRef = CEAC00012D82F00000000000 /* libautocorrect_swift.dylib */; settings = {ATTRIBUTES = (CodeSignOnCopy, ); }; };
>>>>>>> 57e7ca14
/* End PBXBuildFile section */

/* Begin PBXCopyFilesBuildPhase section */
		CEAC00052D82F00400000000 /* Copy Files */ = {
			isa = PBXCopyFilesBuildPhase;
			buildActionMask = 2147483647;
			dstPath = "";
			dstSubfolderSpec = 10;
			files = (
				CEAC00042D82F00300000000 /* libautocorrect_swift.dylib in Copy Files */,
			);
			name = "Copy Files";
			runOnlyForDeploymentPostprocessing = 0;
		};
/* End PBXCopyFilesBuildPhase section */

/* Begin PBXContainerItemProxy section */
		840156C42D79ED9900FB5FFE /* PBXContainerItemProxy */ = {
			isa = PBXContainerItemProxy;
			containerPortal = 840156402D79E87600FB5FFE /* libwhisper.xcodeproj */;
			proxyType = 2;
			remoteGlobalIDString = B8CFD18D1CA64DB288EF4CAB;
			remoteInfo = ggml;
		};
		840156C62D79ED9900FB5FFE /* PBXContainerItemProxy */ = {
			isa = PBXContainerItemProxy;
			containerPortal = 840156402D79E87600FB5FFE /* libwhisper.xcodeproj */;
			proxyType = 2;
			remoteGlobalIDString = E9432130077149BEA5672826;
			remoteInfo = "ggml-base";
		};
		840156C82D79ED9900FB5FFE /* PBXContainerItemProxy */ = {
			isa = PBXContainerItemProxy;
			containerPortal = 840156402D79E87600FB5FFE /* libwhisper.xcodeproj */;
			proxyType = 2;
			remoteGlobalIDString = E8BC775FB8B44B4FBAD88B47;
			remoteInfo = "ggml-blas";
		};
		840156CA2D79ED9900FB5FFE /* PBXContainerItemProxy */ = {
			isa = PBXContainerItemProxy;
			containerPortal = 840156402D79E87600FB5FFE /* libwhisper.xcodeproj */;
			proxyType = 2;
			remoteGlobalIDString = 200441F97DEC455CBF966F1F;
			remoteInfo = "ggml-cpu";
		};
		840156CC2D79ED9900FB5FFE /* PBXContainerItemProxy */ = {
			isa = PBXContainerItemProxy;
			containerPortal = 840156402D79E87600FB5FFE /* libwhisper.xcodeproj */;
			proxyType = 2;
			remoteGlobalIDString = 8F906E52C874462B9841D673;
			remoteInfo = "ggml-metal";
		};
		840156CE2D79ED9900FB5FFE /* PBXContainerItemProxy */ = {
			isa = PBXContainerItemProxy;
			containerPortal = 840156402D79E87600FB5FFE /* libwhisper.xcodeproj */;
			proxyType = 2;
			remoteGlobalIDString = 30B2BC75387D4C73A3820913;
			remoteInfo = whisper;
		};
		CE57B03A2D52C7BC00929AF3 /* PBXContainerItemProxy */ = {
			isa = PBXContainerItemProxy;
			containerPortal = CE57B0202D52C7BB00929AF3 /* Project object */;
			proxyType = 1;
			remoteGlobalIDString = CE57B0272D52C7BB00929AF3;
			remoteInfo = OpenSuperWhisper;
		};
		CE57B0442D52C7BC00929AF3 /* PBXContainerItemProxy */ = {
			isa = PBXContainerItemProxy;
			containerPortal = CE57B0202D52C7BB00929AF3 /* Project object */;
			proxyType = 1;
			remoteGlobalIDString = CE57B0272D52C7BB00929AF3;
			remoteInfo = OpenSuperWhisper;
		};
/* End PBXContainerItemProxy section */

/* Begin PBXCopyFilesBuildPhase section */
		CEAC00052D82F20000000000 /* CopyFiles */ = {
			isa = PBXCopyFilesBuildPhase;
			buildActionMask = 2147483647;
			dstPath = "";
			dstSubfolderSpec = 10;
			files = (
				CEAC00042D82F10000000000 /* libautocorrect_swift.dylib in CopyFiles */,
				CEAC00082D82F50000000000 /* libomp.dylib in CopyFiles */,
			);
			runOnlyForDeploymentPostprocessing = 0;
		};
/* End PBXCopyFilesBuildPhase section */

/* Begin PBXFileReference section */
		840156402D79E87600FB5FFE /* libwhisper.xcodeproj */ = {isa = PBXFileReference; lastKnownFileType = "wrapper.pb-project"; name = libwhisper.xcodeproj; path = libwhisper/build/libwhisper.xcodeproj; sourceTree = "<group>"; };
		840156592D79EA1A00FB5FFE /* Bridge.h */ = {isa = PBXFileReference; lastKnownFileType = sourcecode.c.h; path = Bridge.h; sourceTree = "<group>"; };
		CE57B0282D52C7BB00929AF3 /* OpenSuperWhisper.app */ = {isa = PBXFileReference; explicitFileType = wrapper.application; includeInIndex = 0; path = OpenSuperWhisper.app; sourceTree = BUILT_PRODUCTS_DIR; };
		CE57B0392D52C7BC00929AF3 /* OpenSuperWhisperTests.xctest */ = {isa = PBXFileReference; explicitFileType = wrapper.cfbundle; includeInIndex = 0; path = OpenSuperWhisperTests.xctest; sourceTree = BUILT_PRODUCTS_DIR; };
		CE57B0432D52C7BC00929AF3 /* OpenSuperWhisperUITests.xctest */ = {isa = PBXFileReference; explicitFileType = wrapper.cfbundle; includeInIndex = 0; path = OpenSuperWhisperUITests.xctest; sourceTree = BUILT_PRODUCTS_DIR; };
		CE84DF242D550BB400C54EA6 /* Entitlements.plist */ = {isa = PBXFileReference; lastKnownFileType = text.plist.xml; path = Entitlements.plist; sourceTree = "<group>"; };
		CE84DF262D550BB400C54EA6 /* 82b82416624d2658e5098eb0a28c15c5-common-args.resp */ = {isa = PBXFileReference; lastKnownFileType = text; path = "82b82416624d2658e5098eb0a28c15c5-common-args.resp"; sourceTree = "<group>"; };
		CE84DF272D550BB400C54EA6 /* ggml.LinkFileList */ = {isa = PBXFileReference; lastKnownFileType = text; path = ggml.LinkFileList; sourceTree = "<group>"; };
		CE84DF282D550BB400C54EA6 /* ggml_dependency_info.dat */ = {isa = PBXFileReference; lastKnownFileType = file; path = ggml_dependency_info.dat; sourceTree = "<group>"; };
		CE84DF292D550BB400C54EA6 /* ggml-backend-reg.d */ = {isa = PBXFileReference; lastKnownFileType = sourcecode.dtrace; path = "ggml-backend-reg.d"; sourceTree = "<group>"; };
		CE84DF2A2D550BB400C54EA6 /* ggml-backend-reg.dia */ = {isa = PBXFileReference; lastKnownFileType = file; path = "ggml-backend-reg.dia"; sourceTree = "<group>"; };
		CE84DF2B2D550BB400C54EA6 /* ggml-backend-reg.o */ = {isa = PBXFileReference; lastKnownFileType = "compiled.mach-o.objfile"; path = "ggml-backend-reg.o"; sourceTree = "<group>"; };
		CE84DF2E2D550BB400C54EA6 /* ggml.DependencyMetadataFileList */ = {isa = PBXFileReference; lastKnownFileType = text; path = ggml.DependencyMetadataFileList; sourceTree = "<group>"; };
		CE84DF2F2D550BB400C54EA6 /* libggml.dylib.xcent */ = {isa = PBXFileReference; lastKnownFileType = text.xml; path = libggml.dylib.xcent; sourceTree = "<group>"; };
		CE84DF302D550BB400C54EA6 /* libggml.dylib.xcent.der */ = {isa = PBXFileReference; lastKnownFileType = text; path = libggml.dylib.xcent.der; sourceTree = "<group>"; };
		CE84DF312D550BB400C54EA6 /* Script-8AD8A6185ECD87BB20995F11.sh */ = {isa = PBXFileReference; lastKnownFileType = text.script.sh; path = "Script-8AD8A6185ECD87BB20995F11.sh"; sourceTree = "<group>"; };
		CE84DF342D550BD500C54EA6 /* Entitlements.plist */ = {isa = PBXFileReference; lastKnownFileType = text.plist.xml; path = Entitlements.plist; sourceTree = "<group>"; };
		CE84DF362D550BD500C54EA6 /* 82b82416624d2658e5098eb0a28c15c5-common-args.resp */ = {isa = PBXFileReference; lastKnownFileType = text; path = "82b82416624d2658e5098eb0a28c15c5-common-args.resp"; sourceTree = "<group>"; };
		CE84DF372D550BD500C54EA6 /* ggml.LinkFileList */ = {isa = PBXFileReference; lastKnownFileType = text; path = ggml.LinkFileList; sourceTree = "<group>"; };
		CE84DF382D550BD500C54EA6 /* ggml_dependency_info.dat */ = {isa = PBXFileReference; lastKnownFileType = file; path = ggml_dependency_info.dat; sourceTree = "<group>"; };
		CE84DF392D550BD500C54EA6 /* ggml-backend-reg.d */ = {isa = PBXFileReference; lastKnownFileType = sourcecode.dtrace; path = "ggml-backend-reg.d"; sourceTree = "<group>"; };
		CE84DF3A2D550BD500C54EA6 /* ggml-backend-reg.dia */ = {isa = PBXFileReference; lastKnownFileType = file; path = "ggml-backend-reg.dia"; sourceTree = "<group>"; };
		CE84DF3B2D550BD500C54EA6 /* ggml-backend-reg.o */ = {isa = PBXFileReference; lastKnownFileType = "compiled.mach-o.objfile"; path = "ggml-backend-reg.o"; sourceTree = "<group>"; };
		CE84DF3E2D550BD500C54EA6 /* ggml.DependencyMetadataFileList */ = {isa = PBXFileReference; lastKnownFileType = text; path = ggml.DependencyMetadataFileList; sourceTree = "<group>"; };
		CE84DF3F2D550BD500C54EA6 /* libggml.dylib.xcent */ = {isa = PBXFileReference; lastKnownFileType = text.xml; path = libggml.dylib.xcent; sourceTree = "<group>"; };
		CE84DF402D550BD500C54EA6 /* libggml.dylib.xcent.der */ = {isa = PBXFileReference; lastKnownFileType = text; path = libggml.dylib.xcent.der; sourceTree = "<group>"; };
		CE84DF412D550BD500C54EA6 /* Script-8AD8A6185ECD87BB20995F11.sh */ = {isa = PBXFileReference; lastKnownFileType = text.script.sh; path = "Script-8AD8A6185ECD87BB20995F11.sh"; sourceTree = "<group>"; };
		CE84DF432D5557F600C54EA6 /* libwhisper.1.7.4.dylib */ = {isa = PBXFileReference; lastKnownFileType = "compiled.mach-o.dylib"; name = libwhisper.1.7.4.dylib; path = ../../../../usr/local/lib/libwhisper.1.7.4.dylib; sourceTree = "<group>"; };
		CE84DF462D5557FE00C54EA6 /* libggml-metal.dylib */ = {isa = PBXFileReference; lastKnownFileType = "compiled.mach-o.dylib"; name = "libggml-metal.dylib"; path = "../../../../usr/local/lib/libggml-metal.dylib"; sourceTree = "<group>"; };
		CE84DF472D5557FE00C54EA6 /* libggml.dylib */ = {isa = PBXFileReference; lastKnownFileType = "compiled.mach-o.dylib"; name = libggml.dylib; path = ../../../../usr/local/lib/libggml.dylib; sourceTree = "<group>"; };
		CE84DF532D55615600C54EA6 /* libwhisper.a */ = {isa = PBXFileReference; lastKnownFileType = archive.ar; name = libwhisper.a; path = "../../Library/Developer/Xcode/DerivedData/OpenSuperWhisper-hahlbuibzstrsfgaftshbjlrlesk/SourcePackages/checkouts/whisper.cpp/build/src/libwhisper.a"; sourceTree = "<group>"; };
		CE84DF632D55762200C54EA6 /* libggml.a */ = {isa = PBXFileReference; lastKnownFileType = archive.ar; path = libggml.a; sourceTree = "<group>"; };
		CE84DF642D55762200C54EA6 /* libggml-cpu.a */ = {isa = PBXFileReference; lastKnownFileType = archive.ar; path = "libggml-cpu.a"; sourceTree = "<group>"; };
		CE84DF652D55762200C54EA6 /* libggml-metal.a */ = {isa = PBXFileReference; lastKnownFileType = archive.ar; path = "libggml-metal.a"; sourceTree = "<group>"; };
		CE84DF662D55762200C54EA6 /* libggml-base.a */ = {isa = PBXFileReference; lastKnownFileType = archive.ar; path = "libggml-base.a"; sourceTree = "<group>"; };
		CE84DF672D55762200C54EA6 /* libwhisper.a */ = {isa = PBXFileReference; lastKnownFileType = archive.ar; path = libwhisper.a; sourceTree = "<group>"; };
		CE84DF6D2D55777800C54EA6 /* libc++.tbd */ = {isa = PBXFileReference; lastKnownFileType = "sourcecode.text-based-dylib-definition"; name = "libc++.tbd"; path = "usr/lib/libc++.tbd"; sourceTree = SDKROOT; };
		CE84DF6F2D55778000C54EA6 /* Metal.framework */ = {isa = PBXFileReference; lastKnownFileType = wrapper.framework; name = Metal.framework; path = System/Library/Frameworks/Metal.framework; sourceTree = SDKROOT; };
		CE84DF702D55778000C54EA6 /* MetalKit.framework */ = {isa = PBXFileReference; lastKnownFileType = wrapper.framework; name = MetalKit.framework; path = System/Library/Frameworks/MetalKit.framework; sourceTree = SDKROOT; };
		CE84DF732D5577A700C54EA6 /* libggml-blas.a */ = {isa = PBXFileReference; lastKnownFileType = archive.ar; path = "libggml-blas.a"; sourceTree = "<group>"; };
		CE84DF752D5577D200C54EA6 /* Accelerate.framework */ = {isa = PBXFileReference; lastKnownFileType = wrapper.framework; name = Accelerate.framework; path = System/Library/Frameworks/Accelerate.framework; sourceTree = SDKROOT; };
		CE84DF772D55789800C54EA6 /* ggml-tiny.en.bin */ = {isa = PBXFileReference; lastKnownFileType = archive.macbinary; path = "ggml-tiny.en.bin"; sourceTree = "<group>"; };
		CE84DF792D5578BE00C54EA6 /* jfk.wav */ = {isa = PBXFileReference; lastKnownFileType = audio.wav; path = jfk.wav; sourceTree = "<group>"; };
		CEAC00012D82F00000000000 /* libautocorrect_swift.dylib */ = {isa = PBXFileReference; lastKnownFileType = "compiled.mach-o.dylib"; name = libautocorrect_swift.dylib; path = build/libautocorrect_swift.dylib; sourceTree = "<group>"; };
		CEAC00072D82F40000000000 /* libomp.dylib */ = {isa = PBXFileReference; lastKnownFileType = "compiled.mach-o.dylib"; name = libomp.dylib; path = build/libomp.dylib; sourceTree = "<group>"; };
/* End PBXFileReference section */

/* Begin PBXFileSystemSynchronizedBuildFileExceptionSet section */
		840156D62D79EE2600FB5FFE /* Exceptions for "OpenSuperWhisper" folder in "OpenSuperWhisper" target */ = {
			isa = PBXFileSystemSynchronizedBuildFileExceptionSet;
			membershipExceptions = (
				"OpenSuperWhisper-Info.plist",
			);
			target = CE57B0272D52C7BB00929AF3 /* OpenSuperWhisper */;
		};
/* End PBXFileSystemSynchronizedBuildFileExceptionSet section */

/* Begin PBXFileSystemSynchronizedRootGroup section */
		CE57B02A2D52C7BB00929AF3 /* OpenSuperWhisper */ = {
			isa = PBXFileSystemSynchronizedRootGroup;
			exceptions = (
				840156D62D79EE2600FB5FFE /* Exceptions for "OpenSuperWhisper" folder in "OpenSuperWhisper" target */,
			);
			path = OpenSuperWhisper;
			sourceTree = "<group>";
		};
		CE57B03C2D52C7BC00929AF3 /* OpenSuperWhisperTests */ = {
			isa = PBXFileSystemSynchronizedRootGroup;
			path = OpenSuperWhisperTests;
			sourceTree = "<group>";
		};
		CE57B0462D52C7BC00929AF3 /* OpenSuperWhisperUITests */ = {
			isa = PBXFileSystemSynchronizedRootGroup;
			path = OpenSuperWhisperUITests;
			sourceTree = "<group>";
		};
/* End PBXFileSystemSynchronizedRootGroup section */

/* Begin PBXFrameworksBuildPhase section */
		CE57B0252D52C7BB00929AF3 /* Frameworks */ = {
			isa = PBXFrameworksBuildPhase;
			buildActionMask = 2147483647;
			files = (
				840156D52D79EDBA00FB5FFE /* libggml-metal.a in Frameworks */,
				840156D42D79EDBA00FB5FFE /* libggml-cpu.a in Frameworks */,
				840156D32D79EDBA00FB5FFE /* libggml-blas.a in Frameworks */,
				CE84DF762D5577D200C54EA6 /* Accelerate.framework in Frameworks */,
				840156D22D79EDB500FB5FFE /* libggml-base.a in Frameworks */,
				CE84DF712D55778000C54EA6 /* Metal.framework in Frameworks */,
				CE0EAD6E2D56ACA80067FDEE /* GRDB in Frameworks */,
				CE84DF722D55778000C54EA6 /* MetalKit.framework in Frameworks */,
				840156D02D79ED9900FB5FFE /* libwhisper.a in Frameworks */,
				CE84DF6E2D55777800C54EA6 /* libc++.tbd in Frameworks */,
				840156D12D79EDA900FB5FFE /* libggml.a in Frameworks */,
				CE84E17D2D56550B00C54EA6 /* KeyboardShortcuts in Frameworks */,
				CEAC00032D82F00200000000 /* libautocorrect_swift.dylib in Frameworks */,
			);
			runOnlyForDeploymentPostprocessing = 0;
		};
		CE57B0362D52C7BC00929AF3 /* Frameworks */ = {
			isa = PBXFrameworksBuildPhase;
			buildActionMask = 2147483647;
			files = (
			);
			runOnlyForDeploymentPostprocessing = 0;
		};
		CE57B0402D52C7BC00929AF3 /* Frameworks */ = {
			isa = PBXFrameworksBuildPhase;
			buildActionMask = 2147483647;
			files = (
			);
			runOnlyForDeploymentPostprocessing = 0;
		};
/* End PBXFrameworksBuildPhase section */

/* Begin PBXGroup section */
		840156412D79E87600FB5FFE /* Products */ = {
			isa = PBXGroup;
			children = (
				840156C52D79ED9900FB5FFE /* libggml.a */,
				840156C72D79ED9900FB5FFE /* libggml-base.a */,
				840156C92D79ED9900FB5FFE /* libggml-blas.a */,
				840156CB2D79ED9900FB5FFE /* libggml-cpu.a */,
				840156CD2D79ED9900FB5FFE /* libggml-metal.a */,
				840156CF2D79ED9900FB5FFE /* libwhisper.a */,
			);
			name = Products;
			sourceTree = "<group>";
		};
		CE37B60E2D54F274009D6564 /* Frameworks */ = {
			isa = PBXGroup;
			children = (
				CE84DF752D5577D200C54EA6 /* Accelerate.framework */,
				CE84DF732D5577A700C54EA6 /* libggml-blas.a */,
				CE84DF6F2D55778000C54EA6 /* Metal.framework */,
				CE84DF702D55778000C54EA6 /* MetalKit.framework */,
				CE84DF6D2D55777800C54EA6 /* libc++.tbd */,
				CE84DF532D55615600C54EA6 /* libwhisper.a */,
				CE84DF632D55762200C54EA6 /* libggml.a */,
				CE84DF662D55762200C54EA6 /* libggml-base.a */,
				CE84DF642D55762200C54EA6 /* libggml-cpu.a */,
				CE84DF652D55762200C54EA6 /* libggml-metal.a */,
				CE84DF672D55762200C54EA6 /* libwhisper.a */,
				CE84DF472D5557FE00C54EA6 /* libggml.dylib */,
				CE84DF462D5557FE00C54EA6 /* libggml-metal.dylib */,
				CE84DF432D5557F600C54EA6 /* libwhisper.1.7.4.dylib */,
				CE84DF422D550BD500C54EA6 /* Release-iphoneos */,
				CE84DF332D550BB400C54EA6 /* ggml.build */,
			);
			name = Frameworks;
			sourceTree = "<group>";
		};
		CE57B01F2D52C7BB00929AF3 = {
			isa = PBXGroup;
			children = (
				840156592D79EA1A00FB5FFE /* Bridge.h */,
				840156402D79E87600FB5FFE /* libwhisper.xcodeproj */,
				CE57B02A2D52C7BB00929AF3 /* OpenSuperWhisper */,
				CE57B03C2D52C7BC00929AF3 /* OpenSuperWhisperTests */,
				CE57B0462D52C7BC00929AF3 /* OpenSuperWhisperUITests */,
				CE37B60E2D54F274009D6564 /* Frameworks */,
				CE57B0292D52C7BB00929AF3 /* Products */,
				CE84DF772D55789800C54EA6 /* ggml-tiny.en.bin */,
				CE84DF792D5578BE00C54EA6 /* jfk.wav */,
				CE9DA5672EA8DA4600EB417E /* Recovered References */,
			);
			sourceTree = "<group>";
		};
		CE57B0292D52C7BB00929AF3 /* Products */ = {
			isa = PBXGroup;
			children = (
				CE57B0282D52C7BB00929AF3 /* OpenSuperWhisper.app */,
				CE57B0392D52C7BC00929AF3 /* OpenSuperWhisperTests.xctest */,
				CE57B0432D52C7BC00929AF3 /* OpenSuperWhisperUITests.xctest */,
			);
			name = Products;
			sourceTree = "<group>";
		};
		CE84DF252D550BB400C54EA6 /* DerivedSources */ = {
			isa = PBXGroup;
			children = (
				CE84DF242D550BB400C54EA6 /* Entitlements.plist */,
			);
			path = DerivedSources;
			sourceTree = "<group>";
		};
		CE84DF2C2D550BB400C54EA6 /* arm64 */ = {
			isa = PBXGroup;
			children = (
				CE84DF262D550BB400C54EA6 /* 82b82416624d2658e5098eb0a28c15c5-common-args.resp */,
				CE84DF272D550BB400C54EA6 /* ggml.LinkFileList */,
				CE84DF282D550BB400C54EA6 /* ggml_dependency_info.dat */,
				CE84DF292D550BB400C54EA6 /* ggml-backend-reg.d */,
				CE84DF2A2D550BB400C54EA6 /* ggml-backend-reg.dia */,
				CE84DF2B2D550BB400C54EA6 /* ggml-backend-reg.o */,
			);
			path = arm64;
			sourceTree = "<group>";
		};
		CE84DF2D2D550BB400C54EA6 /* Objects-normal */ = {
			isa = PBXGroup;
			children = (
				CE84DF2C2D550BB400C54EA6 /* arm64 */,
			);
			path = "Objects-normal";
			sourceTree = "<group>";
		};
		CE84DF322D550BB400C54EA6 /* Release-iphoneos */ = {
			isa = PBXGroup;
			children = (
				CE84DF252D550BB400C54EA6 /* DerivedSources */,
				CE84DF2D2D550BB400C54EA6 /* Objects-normal */,
				CE84DF2E2D550BB400C54EA6 /* ggml.DependencyMetadataFileList */,
				CE84DF2F2D550BB400C54EA6 /* libggml.dylib.xcent */,
				CE84DF302D550BB400C54EA6 /* libggml.dylib.xcent.der */,
				CE84DF312D550BB400C54EA6 /* Script-8AD8A6185ECD87BB20995F11.sh */,
			);
			path = "Release-iphoneos";
			sourceTree = "<group>";
		};
		CE84DF332D550BB400C54EA6 /* ggml.build */ = {
			isa = PBXGroup;
			children = (
				CE84DF322D550BB400C54EA6 /* Release-iphoneos */,
			);
			name = ggml.build;
			path = whisper.cpp/build/build/ggml.build;
			sourceTree = "<group>";
		};
		CE84DF352D550BD500C54EA6 /* DerivedSources */ = {
			isa = PBXGroup;
			children = (
				CE84DF342D550BD500C54EA6 /* Entitlements.plist */,
			);
			path = DerivedSources;
			sourceTree = "<group>";
		};
		CE84DF3C2D550BD500C54EA6 /* arm64 */ = {
			isa = PBXGroup;
			children = (
				CE84DF362D550BD500C54EA6 /* 82b82416624d2658e5098eb0a28c15c5-common-args.resp */,
				CE84DF372D550BD500C54EA6 /* ggml.LinkFileList */,
				CE84DF382D550BD500C54EA6 /* ggml_dependency_info.dat */,
				CE84DF392D550BD500C54EA6 /* ggml-backend-reg.d */,
				CE84DF3A2D550BD500C54EA6 /* ggml-backend-reg.dia */,
				CE84DF3B2D550BD500C54EA6 /* ggml-backend-reg.o */,
			);
			path = arm64;
			sourceTree = "<group>";
		};
		CE84DF3D2D550BD500C54EA6 /* Objects-normal */ = {
			isa = PBXGroup;
			children = (
				CE84DF3C2D550BD500C54EA6 /* arm64 */,
			);
			path = "Objects-normal";
			sourceTree = "<group>";
		};
		CE84DF422D550BD500C54EA6 /* Release-iphoneos */ = {
			isa = PBXGroup;
			children = (
				CE84DF352D550BD500C54EA6 /* DerivedSources */,
				CE84DF3D2D550BD500C54EA6 /* Objects-normal */,
				CE84DF3E2D550BD500C54EA6 /* ggml.DependencyMetadataFileList */,
				CE84DF3F2D550BD500C54EA6 /* libggml.dylib.xcent */,
				CE84DF402D550BD500C54EA6 /* libggml.dylib.xcent.der */,
				CE84DF412D550BD500C54EA6 /* Script-8AD8A6185ECD87BB20995F11.sh */,
			);
			name = "Release-iphoneos";
			path = "whisper.cpp/build/build/ggml.build/Release-iphoneos";
			sourceTree = "<group>";
		};
		CE9DA5672EA8DA4600EB417E /* Recovered References */ = {
			isa = PBXGroup;
			children = (
				CEAC00012D82F00000000000 /* libautocorrect_swift.dylib */,
				CEAC00072D82F40000000000 /* libomp.dylib */,
			);
			name = "Recovered References";
			sourceTree = "<group>";
		};
/* End PBXGroup section */

/* Begin PBXNativeTarget section */
		CE57B0272D52C7BB00929AF3 /* OpenSuperWhisper */ = {
			isa = PBXNativeTarget;
			buildConfigurationList = CE57B04D2D52C7BC00929AF3 /* Build configuration list for PBXNativeTarget "OpenSuperWhisper" */;
			buildPhases = (
				CE57B0242D52C7BB00929AF3 /* Sources */,
				CE57B0252D52C7BB00929AF3 /* Frameworks */,
				CE57B0262D52C7BB00929AF3 /* Resources */,
<<<<<<< HEAD
				CEAC00052D82F20000000000 /* CopyFiles */,
=======
				CEAC00052D82F00400000000 /* Copy Files */,
>>>>>>> 57e7ca14
			);
			buildRules = (
			);
			dependencies = (
			);
			fileSystemSynchronizedGroups = (
				CE57B02A2D52C7BB00929AF3 /* OpenSuperWhisper */,
			);
			name = OpenSuperWhisper;
			packageProductDependencies = (
				CE84E17C2D56550B00C54EA6 /* KeyboardShortcuts */,
				CE0EAD6D2D56ACA80067FDEE /* GRDB */,
			);
			productName = OpenSuperWhisper;
			productReference = CE57B0282D52C7BB00929AF3 /* OpenSuperWhisper.app */;
			productType = "com.apple.product-type.application";
		};
		CE57B0382D52C7BC00929AF3 /* OpenSuperWhisperTests */ = {
			isa = PBXNativeTarget;
			buildConfigurationList = CE57B0502D52C7BC00929AF3 /* Build configuration list for PBXNativeTarget "OpenSuperWhisperTests" */;
			buildPhases = (
				CE57B0352D52C7BC00929AF3 /* Sources */,
				CE57B0362D52C7BC00929AF3 /* Frameworks */,
				CE57B0372D52C7BC00929AF3 /* Resources */,
			);
			buildRules = (
			);
			dependencies = (
				CE57B03B2D52C7BC00929AF3 /* PBXTargetDependency */,
			);
			fileSystemSynchronizedGroups = (
				CE57B03C2D52C7BC00929AF3 /* OpenSuperWhisperTests */,
			);
			name = OpenSuperWhisperTests;
			packageProductDependencies = (
			);
			productName = OpenSuperWhisperTests;
			productReference = CE57B0392D52C7BC00929AF3 /* OpenSuperWhisperTests.xctest */;
			productType = "com.apple.product-type.bundle.unit-test";
		};
		CE57B0422D52C7BC00929AF3 /* OpenSuperWhisperUITests */ = {
			isa = PBXNativeTarget;
			buildConfigurationList = CE57B0532D52C7BC00929AF3 /* Build configuration list for PBXNativeTarget "OpenSuperWhisperUITests" */;
			buildPhases = (
				CE57B03F2D52C7BC00929AF3 /* Sources */,
				CE57B0402D52C7BC00929AF3 /* Frameworks */,
				CE57B0412D52C7BC00929AF3 /* Resources */,
			);
			buildRules = (
			);
			dependencies = (
				CE57B0452D52C7BC00929AF3 /* PBXTargetDependency */,
			);
			fileSystemSynchronizedGroups = (
				CE57B0462D52C7BC00929AF3 /* OpenSuperWhisperUITests */,
			);
			name = OpenSuperWhisperUITests;
			packageProductDependencies = (
			);
			productName = OpenSuperWhisperUITests;
			productReference = CE57B0432D52C7BC00929AF3 /* OpenSuperWhisperUITests.xctest */;
			productType = "com.apple.product-type.bundle.ui-testing";
		};
/* End PBXNativeTarget section */

/* Begin PBXProject section */
		CE57B0202D52C7BB00929AF3 /* Project object */ = {
			isa = PBXProject;
			attributes = {
				BuildIndependentTargetsInParallel = 1;
				LastSwiftUpdateCheck = 1610;
				LastUpgradeCheck = 1620;
				TargetAttributes = {
					CE57B0272D52C7BB00929AF3 = {
						CreatedOnToolsVersion = 16.1;
					};
					CE57B0382D52C7BC00929AF3 = {
						CreatedOnToolsVersion = 16.1;
						TestTargetID = CE57B0272D52C7BB00929AF3;
					};
					CE57B0422D52C7BC00929AF3 = {
						CreatedOnToolsVersion = 16.1;
						TestTargetID = CE57B0272D52C7BB00929AF3;
					};
				};
			};
			buildConfigurationList = CE57B0232D52C7BB00929AF3 /* Build configuration list for PBXProject "OpenSuperWhisper" */;
			developmentRegion = en;
			hasScannedForEncodings = 0;
			knownRegions = (
				en,
				Base,
			);
			mainGroup = CE57B01F2D52C7BB00929AF3;
			minimizedProjectReferenceProxies = 1;
			packageReferences = (
				CE84E17B2D56550B00C54EA6 /* XCRemoteSwiftPackageReference "KeyboardShortcuts" */,
				CE0EAD6C2D56ACA80067FDEE /* XCRemoteSwiftPackageReference "GRDB.swift" */,
			);
			preferredProjectObjectVersion = 77;
			productRefGroup = CE57B0292D52C7BB00929AF3 /* Products */;
			projectDirPath = "";
			projectReferences = (
				{
					ProductGroup = 840156412D79E87600FB5FFE /* Products */;
					ProjectRef = 840156402D79E87600FB5FFE /* libwhisper.xcodeproj */;
				},
			);
			projectRoot = "";
			targets = (
				CE57B0272D52C7BB00929AF3 /* OpenSuperWhisper */,
				CE57B0382D52C7BC00929AF3 /* OpenSuperWhisperTests */,
				CE57B0422D52C7BC00929AF3 /* OpenSuperWhisperUITests */,
			);
		};
/* End PBXProject section */

/* Begin PBXReferenceProxy section */
		840156C52D79ED9900FB5FFE /* libggml.a */ = {
			isa = PBXReferenceProxy;
			fileType = archive.ar;
			path = libggml.a;
			remoteRef = 840156C42D79ED9900FB5FFE /* PBXContainerItemProxy */;
			sourceTree = BUILT_PRODUCTS_DIR;
		};
		840156C72D79ED9900FB5FFE /* libggml-base.a */ = {
			isa = PBXReferenceProxy;
			fileType = archive.ar;
			path = "libggml-base.a";
			remoteRef = 840156C62D79ED9900FB5FFE /* PBXContainerItemProxy */;
			sourceTree = BUILT_PRODUCTS_DIR;
		};
		840156C92D79ED9900FB5FFE /* libggml-blas.a */ = {
			isa = PBXReferenceProxy;
			fileType = archive.ar;
			path = "libggml-blas.a";
			remoteRef = 840156C82D79ED9900FB5FFE /* PBXContainerItemProxy */;
			sourceTree = BUILT_PRODUCTS_DIR;
		};
		840156CB2D79ED9900FB5FFE /* libggml-cpu.a */ = {
			isa = PBXReferenceProxy;
			fileType = archive.ar;
			path = "libggml-cpu.a";
			remoteRef = 840156CA2D79ED9900FB5FFE /* PBXContainerItemProxy */;
			sourceTree = BUILT_PRODUCTS_DIR;
		};
		840156CD2D79ED9900FB5FFE /* libggml-metal.a */ = {
			isa = PBXReferenceProxy;
			fileType = archive.ar;
			path = "libggml-metal.a";
			remoteRef = 840156CC2D79ED9900FB5FFE /* PBXContainerItemProxy */;
			sourceTree = BUILT_PRODUCTS_DIR;
		};
		840156CF2D79ED9900FB5FFE /* libwhisper.a */ = {
			isa = PBXReferenceProxy;
			fileType = archive.ar;
			path = libwhisper.a;
			remoteRef = 840156CE2D79ED9900FB5FFE /* PBXContainerItemProxy */;
			sourceTree = BUILT_PRODUCTS_DIR;
		};
/* End PBXReferenceProxy section */

/* Begin PBXResourcesBuildPhase section */
		CE57B0262D52C7BB00929AF3 /* Resources */ = {
			isa = PBXResourcesBuildPhase;
			buildActionMask = 2147483647;
			files = (
			);
			runOnlyForDeploymentPostprocessing = 0;
		};
		CE57B0372D52C7BC00929AF3 /* Resources */ = {
			isa = PBXResourcesBuildPhase;
			buildActionMask = 2147483647;
			files = (
			);
			runOnlyForDeploymentPostprocessing = 0;
		};
		CE57B0412D52C7BC00929AF3 /* Resources */ = {
			isa = PBXResourcesBuildPhase;
			buildActionMask = 2147483647;
			files = (
			);
			runOnlyForDeploymentPostprocessing = 0;
		};
/* End PBXResourcesBuildPhase section */

/* Begin PBXSourcesBuildPhase section */
		CE57B0242D52C7BB00929AF3 /* Sources */ = {
			isa = PBXSourcesBuildPhase;
			buildActionMask = 2147483647;
			files = (
				36EBC1B35882771B03CCEE49 /* (null) in Sources */,
				36EBC6D475C8352BF3EA9EAF /* (null) in Sources */,
				36EBC0227428844AC8411325 /* (null) in Sources */,
				36EBCD229289171650A4E267 /* (null) in Sources */,
				36EBC8F7DA3F51E4D546612A /* (null) in Sources */,
				36EBCB7D2726BE5C80C0338A /* (null) in Sources */,
				36EBCC92099BD2EC03912BC9 /* (null) in Sources */,
				36EBCE4EA0197EA30ECFA1F7 /* (null) in Sources */,
				36EBC306D04008635328DAE1 /* (null) in Sources */,
				36EBCA42DBEDA791E9C785E5 /* (null) in Sources */,
				36EBCD57CC6B8E2D3FC51EF5 /* (null) in Sources */,
				36EBC907DA520E4D7D750096 /* (null) in Sources */,
			);
			runOnlyForDeploymentPostprocessing = 0;
		};
		CE57B0352D52C7BC00929AF3 /* Sources */ = {
			isa = PBXSourcesBuildPhase;
			buildActionMask = 2147483647;
			files = (
			);
			runOnlyForDeploymentPostprocessing = 0;
		};
		CE57B03F2D52C7BC00929AF3 /* Sources */ = {
			isa = PBXSourcesBuildPhase;
			buildActionMask = 2147483647;
			files = (
			);
			runOnlyForDeploymentPostprocessing = 0;
		};
/* End PBXSourcesBuildPhase section */

/* Begin PBXTargetDependency section */
		CE57B03B2D52C7BC00929AF3 /* PBXTargetDependency */ = {
			isa = PBXTargetDependency;
			target = CE57B0272D52C7BB00929AF3 /* OpenSuperWhisper */;
			targetProxy = CE57B03A2D52C7BC00929AF3 /* PBXContainerItemProxy */;
		};
		CE57B0452D52C7BC00929AF3 /* PBXTargetDependency */ = {
			isa = PBXTargetDependency;
			target = CE57B0272D52C7BB00929AF3 /* OpenSuperWhisper */;
			targetProxy = CE57B0442D52C7BC00929AF3 /* PBXContainerItemProxy */;
		};
/* End PBXTargetDependency section */

/* Begin XCBuildConfiguration section */
		CE57B04B2D52C7BC00929AF3 /* Debug */ = {
			isa = XCBuildConfiguration;
			buildSettings = {
				ALWAYS_SEARCH_USER_PATHS = NO;
				ASSETCATALOG_COMPILER_GENERATE_SWIFT_ASSET_SYMBOL_EXTENSIONS = YES;
				CLANG_ANALYZER_NONNULL = YES;
				CLANG_ANALYZER_NUMBER_OBJECT_CONVERSION = YES_AGGRESSIVE;
				CLANG_CXX_LANGUAGE_STANDARD = "gnu++20";
				CLANG_ENABLE_MODULES = YES;
				CLANG_ENABLE_OBJC_ARC = YES;
				CLANG_ENABLE_OBJC_WEAK = YES;
				CLANG_WARN_BLOCK_CAPTURE_AUTORELEASING = YES;
				CLANG_WARN_BOOL_CONVERSION = YES;
				CLANG_WARN_COMMA = YES;
				CLANG_WARN_CONSTANT_CONVERSION = YES;
				CLANG_WARN_DEPRECATED_OBJC_IMPLEMENTATIONS = YES;
				CLANG_WARN_DIRECT_OBJC_ISA_USAGE = YES_ERROR;
				CLANG_WARN_DOCUMENTATION_COMMENTS = YES;
				CLANG_WARN_EMPTY_BODY = YES;
				CLANG_WARN_ENUM_CONVERSION = YES;
				CLANG_WARN_INFINITE_RECURSION = YES;
				CLANG_WARN_INT_CONVERSION = YES;
				CLANG_WARN_NON_LITERAL_NULL_CONVERSION = YES;
				CLANG_WARN_OBJC_IMPLICIT_RETAIN_SELF = YES;
				CLANG_WARN_OBJC_LITERAL_CONVERSION = YES;
				CLANG_WARN_OBJC_ROOT_CLASS = YES_ERROR;
				CLANG_WARN_QUOTED_INCLUDE_IN_FRAMEWORK_HEADER = YES;
				CLANG_WARN_RANGE_LOOP_ANALYSIS = YES;
				CLANG_WARN_STRICT_PROTOTYPES = YES;
				CLANG_WARN_SUSPICIOUS_MOVE = YES;
				CLANG_WARN_UNGUARDED_AVAILABILITY = YES_AGGRESSIVE;
				CLANG_WARN_UNREACHABLE_CODE = YES;
				CLANG_WARN__DUPLICATE_METHOD_MATCH = YES;
				COPY_PHASE_STRIP = NO;
				DEAD_CODE_STRIPPING = YES;
				DEBUG_INFORMATION_FORMAT = dwarf;
				ENABLE_STRICT_OBJC_MSGSEND = YES;
				ENABLE_TESTABILITY = YES;
				ENABLE_USER_SCRIPT_SANDBOXING = NO;
				GCC_C_LANGUAGE_STANDARD = gnu17;
				GCC_DYNAMIC_NO_PIC = NO;
				GCC_NO_COMMON_BLOCKS = YES;
				GCC_OPTIMIZATION_LEVEL = 0;
				GCC_PREPROCESSOR_DEFINITIONS = (
					"DEBUG=1",
					"$(inherited)",
				);
				GCC_WARN_64_TO_32_BIT_CONVERSION = YES;
				GCC_WARN_ABOUT_RETURN_TYPE = YES_ERROR;
				GCC_WARN_UNDECLARED_SELECTOR = YES;
				GCC_WARN_UNINITIALIZED_AUTOS = YES_AGGRESSIVE;
				GCC_WARN_UNUSED_FUNCTION = YES;
				GCC_WARN_UNUSED_VARIABLE = YES;
				LOCALIZATION_PREFERS_STRING_CATALOGS = YES;
				MACOSX_DEPLOYMENT_TARGET = 15.1;
				MTL_ENABLE_DEBUG_INFO = NO;
				MTL_FAST_MATH = YES;
				ONLY_ACTIVE_ARCH = YES;
				SDKROOT = macosx;
				SUPPORTED_PLATFORMS = macosx;
				SUPPORTS_MACCATALYST = NO;
				SWIFT_ACTIVE_COMPILATION_CONDITIONS = "DEBUG $(inherited)";
				SWIFT_OPTIMIZATION_LEVEL = "-Onone";
				VALID_ARCHS = arm64;
			};
			name = Debug;
		};
		CE57B04C2D52C7BC00929AF3 /* Release */ = {
			isa = XCBuildConfiguration;
			buildSettings = {
				ALWAYS_SEARCH_USER_PATHS = NO;
				ASSETCATALOG_COMPILER_GENERATE_SWIFT_ASSET_SYMBOL_EXTENSIONS = YES;
				CLANG_ANALYZER_NONNULL = YES;
				CLANG_ANALYZER_NUMBER_OBJECT_CONVERSION = YES_AGGRESSIVE;
				CLANG_CXX_LANGUAGE_STANDARD = "gnu++20";
				CLANG_ENABLE_MODULES = YES;
				CLANG_ENABLE_OBJC_ARC = YES;
				CLANG_ENABLE_OBJC_WEAK = YES;
				CLANG_WARN_BLOCK_CAPTURE_AUTORELEASING = YES;
				CLANG_WARN_BOOL_CONVERSION = YES;
				CLANG_WARN_COMMA = YES;
				CLANG_WARN_CONSTANT_CONVERSION = YES;
				CLANG_WARN_DEPRECATED_OBJC_IMPLEMENTATIONS = YES;
				CLANG_WARN_DIRECT_OBJC_ISA_USAGE = YES_ERROR;
				CLANG_WARN_DOCUMENTATION_COMMENTS = YES;
				CLANG_WARN_EMPTY_BODY = YES;
				CLANG_WARN_ENUM_CONVERSION = YES;
				CLANG_WARN_INFINITE_RECURSION = YES;
				CLANG_WARN_INT_CONVERSION = YES;
				CLANG_WARN_NON_LITERAL_NULL_CONVERSION = YES;
				CLANG_WARN_OBJC_IMPLICIT_RETAIN_SELF = YES;
				CLANG_WARN_OBJC_LITERAL_CONVERSION = YES;
				CLANG_WARN_OBJC_ROOT_CLASS = YES_ERROR;
				CLANG_WARN_QUOTED_INCLUDE_IN_FRAMEWORK_HEADER = YES;
				CLANG_WARN_RANGE_LOOP_ANALYSIS = YES;
				CLANG_WARN_STRICT_PROTOTYPES = YES;
				CLANG_WARN_SUSPICIOUS_MOVE = YES;
				CLANG_WARN_UNGUARDED_AVAILABILITY = YES_AGGRESSIVE;
				CLANG_WARN_UNREACHABLE_CODE = YES;
				CLANG_WARN__DUPLICATE_METHOD_MATCH = YES;
				COPY_PHASE_STRIP = YES;
				DEAD_CODE_STRIPPING = YES;
				DEBUG_INFORMATION_FORMAT = "dwarf-with-dsym";
				ENABLE_NS_ASSERTIONS = NO;
				ENABLE_STRICT_OBJC_MSGSEND = YES;
				ENABLE_USER_SCRIPT_SANDBOXING = NO;
				GCC_C_LANGUAGE_STANDARD = gnu17;
				GCC_NO_COMMON_BLOCKS = YES;
				GCC_OPTIMIZATION_LEVEL = s;
				LLVM_LTO = YES;
				LOCALIZATION_PREFERS_STRING_CATALOGS = YES;
				MACOSX_DEPLOYMENT_TARGET = 15.1;
				MTL_ENABLE_DEBUG_INFO = NO;
				MTL_FAST_MATH = YES;
				SDKROOT = macosx;
				SUPPORTED_PLATFORMS = macosx;
				SUPPORTS_MACCATALYST = NO;
				SWIFT_COMPILATION_MODE = wholemodule;
				SWIFT_OPTIMIZATION_LEVEL = "-O";
				VALID_ARCHS = arm64;
			};
			name = Release;
		};
		CE57B04E2D52C7BC00929AF3 /* Debug */ = {
			isa = XCBuildConfiguration;
			buildSettings = {
				ASSETCATALOG_COMPILER_APPICON_NAME = AppIcon;
				ASSETCATALOG_COMPILER_GLOBAL_ACCENT_COLOR_NAME = AccentColor;
				CODE_SIGN_ENTITLEMENTS = OpenSuperWhisper/OpenSuperWhisper.entitlements;
				"CODE_SIGN_IDENTITY[sdk=macosx*]" = "-";
				CODE_SIGN_STYLE = Manual;
				COMBINE_HIDPI_IMAGES = YES;
				CURRENT_PROJECT_VERSION = 11;
				DEAD_CODE_STRIPPING = YES;
				DEFINES_MODULE = YES;
				DEVELOPMENT_ASSET_PATHS = "\"OpenSuperWhisper/Preview Content\"";
				DEVELOPMENT_TEAM = "";
				"DEVELOPMENT_TEAM[sdk=macosx*]" = "";
				ENABLE_HARDENED_RUNTIME = YES;
				ENABLE_MODULE_VERIFIER = YES;
				ENABLE_PREVIEWS = YES;
				EXCLUDED_ARCHS = x86_64;
				FRAMEWORK_SEARCH_PATHS = (
					"$(inherited)",
					"$(PROJECT_DIR)",
				);
				GENERATE_INFOPLIST_FILE = YES;
				HEADER_SEARCH_PATHS = (
					"$(inherited)",
					"$(PROJECT_DIR)/libwhisper/**",
				);
				INFOPLIST_FILE = "OpenSuperWhisper/OpenSuperWhisper-Info.plist";
				INFOPLIST_KEY_LSApplicationCategoryType = "public.app-category.productivity";
				INFOPLIST_KEY_NSAppleEventsUsageDescription = "OpenSuperWhisper needs accessibility access to provide system-wide functionality.";
				INFOPLIST_KEY_NSHumanReadableCopyright = "";
				INFOPLIST_KEY_NSMicrophoneUsageDescription = "OpenSuperWhisper needs microphone access to record audio for transcription.";
				LD_RUNPATH_SEARCH_PATHS = (
					"$(inherited)",
					"@executable_path/../Frameworks",
				);
				LIBRARY_SEARCH_PATHS = (
					"$(inherited)",
					"$(PROJECT_DIR)",
					"$(PROJECT_DIR)/build",
					/opt/homebrew/opt/libomp/lib,
				);
				MACOSX_DEPLOYMENT_TARGET = 14.0;
				MARKETING_VERSION = 0.0.6;
				MODULE_VERIFIER_SUPPORTED_LANGUAGE_STANDARDS = "gnu17 gnu++20";
				OTHER_LDFLAGS = (
					"$(inherited)",
					"-lomp",
				);
				PRODUCT_BUNDLE_IDENTIFIER = ru.starmel.OpenSuperWhisper;
				PRODUCT_NAME = "$(TARGET_NAME)";
				PROVISIONING_PROFILE_SPECIFIER = "";
				"PROVISIONING_PROFILE_SPECIFIER[sdk=macosx*]" = "";
				SWIFT_EMIT_LOC_STRINGS = YES;
				SWIFT_OBJC_BRIDGING_HEADER = "$(PROJECT_DIR)/Bridge.h";
				SWIFT_VERSION = 5.0;
			};
			name = Debug;
		};
		CE57B04F2D52C7BC00929AF3 /* Release */ = {
			isa = XCBuildConfiguration;
			buildSettings = {
				ASSETCATALOG_COMPILER_APPICON_NAME = AppIcon;
				ASSETCATALOG_COMPILER_GLOBAL_ACCENT_COLOR_NAME = AccentColor;
				CODE_SIGN_ENTITLEMENTS = OpenSuperWhisper/OpenSuperWhisper.entitlements;
				"CODE_SIGN_IDENTITY[sdk=macosx*]" = "-";
				CODE_SIGN_STYLE = Manual;
				COMBINE_HIDPI_IMAGES = YES;
				CURRENT_PROJECT_VERSION = 11;
				DEAD_CODE_STRIPPING = YES;
				DEFINES_MODULE = YES;
				DEVELOPMENT_ASSET_PATHS = "\"OpenSuperWhisper/Preview Content\"";
				DEVELOPMENT_TEAM = "";
				"DEVELOPMENT_TEAM[sdk=macosx*]" = "";
				ENABLE_HARDENED_RUNTIME = YES;
				ENABLE_MODULE_VERIFIER = YES;
				ENABLE_PREVIEWS = YES;
				EXCLUDED_ARCHS = x86_64;
				FRAMEWORK_SEARCH_PATHS = (
					"$(inherited)",
					"$(PROJECT_DIR)",
				);
				GCC_OPTIMIZATION_LEVEL = s;
				GENERATE_INFOPLIST_FILE = YES;
				HEADER_SEARCH_PATHS = (
					"$(inherited)",
					"$(PROJECT_DIR)/libwhisper/**",
				);
				INFOPLIST_FILE = "OpenSuperWhisper/OpenSuperWhisper-Info.plist";
				INFOPLIST_KEY_LSApplicationCategoryType = "public.app-category.productivity";
				INFOPLIST_KEY_NSAppleEventsUsageDescription = "OpenSuperWhisper needs accessibility access to provide system-wide functionality.";
				INFOPLIST_KEY_NSHumanReadableCopyright = "";
				INFOPLIST_KEY_NSMicrophoneUsageDescription = "OpenSuperWhisper needs microphone access to record audio for transcription.";
				LD_RUNPATH_SEARCH_PATHS = (
					"$(inherited)",
					"@executable_path/../Frameworks",
				);
				LIBRARY_SEARCH_PATHS = (
					"$(inherited)",
					"$(PROJECT_DIR)",
					"$(PROJECT_DIR)/build",
					/opt/homebrew/opt/libomp/lib,
				);
				LLVM_LTO = YES;
				MACOSX_DEPLOYMENT_TARGET = 14.0;
				MARKETING_VERSION = 0.0.6;
				MODULE_VERIFIER_SUPPORTED_LANGUAGE_STANDARDS = "gnu17 gnu++20";
				OTHER_LDFLAGS = (
					"$(inherited)",
					"-lomp",
				);
				PRODUCT_BUNDLE_IDENTIFIER = ru.starmel.OpenSuperWhisper;
				PRODUCT_NAME = "$(TARGET_NAME)";
				PROVISIONING_PROFILE_SPECIFIER = "";
				"PROVISIONING_PROFILE_SPECIFIER[sdk=macosx*]" = "";
				SWIFT_EMIT_LOC_STRINGS = YES;
				SWIFT_OBJC_BRIDGING_HEADER = "$(PROJECT_DIR)/Bridge.h";
				SWIFT_OPTIMIZATION_LEVEL = "-O";
				SWIFT_VERSION = 5.0;
			};
			name = Release;
		};
		CE57B0512D52C7BC00929AF3 /* Debug */ = {
			isa = XCBuildConfiguration;
			buildSettings = {
				BUNDLE_LOADER = "$(TEST_HOST)";
				CODE_SIGN_STYLE = Automatic;
				CURRENT_PROJECT_VERSION = 11;
				DEAD_CODE_STRIPPING = YES;
				DEVELOPMENT_TEAM = 8LLDD7HWZK;
				GENERATE_INFOPLIST_FILE = YES;
				MACOSX_DEPLOYMENT_TARGET = 15.1;
				MARKETING_VERSION = 0.0.6;
				PRODUCT_BUNDLE_IDENTIFIER = ru.starmel.OpenSuperWhisperTests;
				PRODUCT_NAME = "$(TARGET_NAME)";
				SWIFT_EMIT_LOC_STRINGS = NO;
				SWIFT_VERSION = 5.0;
				TEST_HOST = "$(BUILT_PRODUCTS_DIR)/OpenSuperWhisper.app/$(BUNDLE_EXECUTABLE_FOLDER_PATH)/OpenSuperWhisper";
			};
			name = Debug;
		};
		CE57B0522D52C7BC00929AF3 /* Release */ = {
			isa = XCBuildConfiguration;
			buildSettings = {
				BUNDLE_LOADER = "$(TEST_HOST)";
				CODE_SIGN_STYLE = Automatic;
				CURRENT_PROJECT_VERSION = 11;
				DEAD_CODE_STRIPPING = YES;
				DEVELOPMENT_TEAM = 8LLDD7HWZK;
				GENERATE_INFOPLIST_FILE = YES;
				MACOSX_DEPLOYMENT_TARGET = 15.1;
				MARKETING_VERSION = 0.0.6;
				PRODUCT_BUNDLE_IDENTIFIER = ru.starmel.OpenSuperWhisperTests;
				PRODUCT_NAME = "$(TARGET_NAME)";
				SWIFT_EMIT_LOC_STRINGS = NO;
				SWIFT_VERSION = 5.0;
				TEST_HOST = "$(BUILT_PRODUCTS_DIR)/OpenSuperWhisper.app/$(BUNDLE_EXECUTABLE_FOLDER_PATH)/OpenSuperWhisper";
			};
			name = Release;
		};
		CE57B0542D52C7BC00929AF3 /* Debug */ = {
			isa = XCBuildConfiguration;
			buildSettings = {
				CODE_SIGN_STYLE = Automatic;
				CURRENT_PROJECT_VERSION = 11;
				DEAD_CODE_STRIPPING = YES;
				DEVELOPMENT_TEAM = 8LLDD7HWZK;
				GENERATE_INFOPLIST_FILE = YES;
				MARKETING_VERSION = 0.0.6;
				PRODUCT_BUNDLE_IDENTIFIER = ru.starmel.OpenSuperWhisperUITests;
				PRODUCT_NAME = "$(TARGET_NAME)";
				SWIFT_EMIT_LOC_STRINGS = NO;
				SWIFT_VERSION = 5.0;
				TEST_TARGET_NAME = OpenSuperWhisper;
			};
			name = Debug;
		};
		CE57B0552D52C7BC00929AF3 /* Release */ = {
			isa = XCBuildConfiguration;
			buildSettings = {
				CODE_SIGN_STYLE = Automatic;
				CURRENT_PROJECT_VERSION = 11;
				DEAD_CODE_STRIPPING = YES;
				DEVELOPMENT_TEAM = 8LLDD7HWZK;
				GENERATE_INFOPLIST_FILE = YES;
				MARKETING_VERSION = 0.0.6;
				PRODUCT_BUNDLE_IDENTIFIER = ru.starmel.OpenSuperWhisperUITests;
				PRODUCT_NAME = "$(TARGET_NAME)";
				SWIFT_EMIT_LOC_STRINGS = NO;
				SWIFT_VERSION = 5.0;
				TEST_TARGET_NAME = OpenSuperWhisper;
			};
			name = Release;
		};
/* End XCBuildConfiguration section */

/* Begin XCConfigurationList section */
		CE57B0232D52C7BB00929AF3 /* Build configuration list for PBXProject "OpenSuperWhisper" */ = {
			isa = XCConfigurationList;
			buildConfigurations = (
				CE57B04B2D52C7BC00929AF3 /* Debug */,
				CE57B04C2D52C7BC00929AF3 /* Release */,
			);
			defaultConfigurationIsVisible = 0;
			defaultConfigurationName = Release;
		};
		CE57B04D2D52C7BC00929AF3 /* Build configuration list for PBXNativeTarget "OpenSuperWhisper" */ = {
			isa = XCConfigurationList;
			buildConfigurations = (
				CE57B04E2D52C7BC00929AF3 /* Debug */,
				CE57B04F2D52C7BC00929AF3 /* Release */,
			);
			defaultConfigurationIsVisible = 0;
			defaultConfigurationName = Release;
		};
		CE57B0502D52C7BC00929AF3 /* Build configuration list for PBXNativeTarget "OpenSuperWhisperTests" */ = {
			isa = XCConfigurationList;
			buildConfigurations = (
				CE57B0512D52C7BC00929AF3 /* Debug */,
				CE57B0522D52C7BC00929AF3 /* Release */,
			);
			defaultConfigurationIsVisible = 0;
			defaultConfigurationName = Release;
		};
		CE57B0532D52C7BC00929AF3 /* Build configuration list for PBXNativeTarget "OpenSuperWhisperUITests" */ = {
			isa = XCConfigurationList;
			buildConfigurations = (
				CE57B0542D52C7BC00929AF3 /* Debug */,
				CE57B0552D52C7BC00929AF3 /* Release */,
			);
			defaultConfigurationIsVisible = 0;
			defaultConfigurationName = Release;
		};
/* End XCConfigurationList section */

/* Begin XCRemoteSwiftPackageReference section */
		CE0EAD6C2D56ACA80067FDEE /* XCRemoteSwiftPackageReference "GRDB.swift" */ = {
			isa = XCRemoteSwiftPackageReference;
			repositoryURL = "https://github.com/groue/GRDB.swift.git";
			requirement = {
				kind = upToNextMajorVersion;
				minimumVersion = 7.5.0;
			};
		};
		CE84E17B2D56550B00C54EA6 /* XCRemoteSwiftPackageReference "KeyboardShortcuts" */ = {
			isa = XCRemoteSwiftPackageReference;
			repositoryURL = "https://github.com/sindresorhus/KeyboardShortcuts";
			requirement = {
				kind = upToNextMajorVersion;
				minimumVersion = 2.3.0;
			};
		};
/* End XCRemoteSwiftPackageReference section */

/* Begin XCSwiftPackageProductDependency section */
		CE0EAD6D2D56ACA80067FDEE /* GRDB */ = {
			isa = XCSwiftPackageProductDependency;
			package = CE0EAD6C2D56ACA80067FDEE /* XCRemoteSwiftPackageReference "GRDB.swift" */;
			productName = GRDB;
		};
		CE84E17C2D56550B00C54EA6 /* KeyboardShortcuts */ = {
			isa = XCSwiftPackageProductDependency;
			package = CE84E17B2D56550B00C54EA6 /* XCRemoteSwiftPackageReference "KeyboardShortcuts" */;
			productName = KeyboardShortcuts;
		};
/* End XCSwiftPackageProductDependency section */
	};
	rootObject = CE57B0202D52C7BB00929AF3 /* Project object */;
}<|MERGE_RESOLUTION|>--- conflicted
+++ resolved
@@ -32,12 +32,8 @@
 		CE84DF762D5577D200C54EA6 /* Accelerate.framework in Frameworks */ = {isa = PBXBuildFile; fileRef = CE84DF752D5577D200C54EA6 /* Accelerate.framework */; };
 		CE84E17D2D56550B00C54EA6 /* KeyboardShortcuts in Frameworks */ = {isa = PBXBuildFile; productRef = CE84E17C2D56550B00C54EA6 /* KeyboardShortcuts */; };
 		CEAC00032D82F00200000000 /* libautocorrect_swift.dylib in Frameworks */ = {isa = PBXBuildFile; fileRef = CEAC00012D82F00000000000 /* libautocorrect_swift.dylib */; };
-<<<<<<< HEAD
 		CEAC00042D82F10000000000 /* libautocorrect_swift.dylib in CopyFiles */ = {isa = PBXBuildFile; fileRef = CEAC00012D82F00000000000 /* libautocorrect_swift.dylib */; settings = {ATTRIBUTES = (CodeSignOnCopy, ); }; };
 		CEAC00082D82F50000000000 /* libomp.dylib in CopyFiles */ = {isa = PBXBuildFile; fileRef = CEAC00072D82F40000000000 /* libomp.dylib */; settings = {ATTRIBUTES = (CodeSignOnCopy, ); }; };
-=======
-		CEAC00042D82F00300000000 /* libautocorrect_swift.dylib in Copy Files */ = {isa = PBXBuildFile; fileRef = CEAC00012D82F00000000000 /* libautocorrect_swift.dylib */; settings = {ATTRIBUTES = (CodeSignOnCopy, ); }; };
->>>>>>> 57e7ca14
 /* End PBXBuildFile section */
 
 /* Begin PBXCopyFilesBuildPhase section */
@@ -419,11 +415,7 @@
 				CE57B0242D52C7BB00929AF3 /* Sources */,
 				CE57B0252D52C7BB00929AF3 /* Frameworks */,
 				CE57B0262D52C7BB00929AF3 /* Resources */,
-<<<<<<< HEAD
 				CEAC00052D82F20000000000 /* CopyFiles */,
-=======
-				CEAC00052D82F00400000000 /* Copy Files */,
->>>>>>> 57e7ca14
 			);
 			buildRules = (
 			);
