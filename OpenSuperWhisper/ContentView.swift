//
//  ContentView.swift
//  OpenSuperWhisper
//
//  Created by user on 05.02.2025.
//

import AVFoundation
import Combine
import KeyboardShortcuts
import SwiftUI
import UniformTypeIdentifiers

@MainActor
class ContentViewModel: ObservableObject {
    @Published var state: RecordingState = .idle
    @Published var isBlinking = false
    @Published var recorder: AudioRecorder = .shared
    @Published var transcriptionService = TranscriptionService.shared
    @Published var transcriptionQueue = TranscriptionQueue.shared
    @Published var recordingStore = RecordingStore.shared
    @Published var recordings: [Recording] = []
    @Published var isLoadingMore = false
    @Published var canLoadMore = true
    @Published var recordingDuration: TimeInterval = 0
<<<<<<< HEAD
    
    private var currentPage = 0
    private let pageSize = 100
    private var currentSearchQuery = ""
=======
    @Published var microphoneService = MicrophoneService.shared

>>>>>>> d2db3dfb
    private var blinkTimer: Timer?
    private var recordingStartTime: Date?
    private var durationTimer: Timer?
    
    func loadInitialData() {
        currentSearchQuery = ""
        currentPage = 0
        canLoadMore = true
        recordings = []
        loadMore()
    }

    func loadMore() {
        guard !isLoadingMore && canLoadMore else { return }
        isLoadingMore = true
        
        // Capture current state for async task
        let page = currentPage
        let limit = pageSize
        let query = currentSearchQuery
        let offset = page * limit
        
        
        Task {
            let newRecordings: [Recording]
            if query.isEmpty {
                newRecordings = try await recordingStore.fetchRecordings(limit: limit, offset: offset)
            } else {
                newRecordings = await recordingStore.searchRecordingsAsync(query: query, limit: limit, offset: offset)
            }
            
            
            await MainActor.run {
                defer {
                    self.isLoadingMore = false
                }
                
                // Ensure we are still consistent with the request (basic check)
                guard self.currentSearchQuery == query else { 
                    return 
                }
                
                if page == 0 {
                    self.recordings = newRecordings
                } else {
                    self.recordings.append(contentsOf: newRecordings)
                }
                
                if newRecordings.count < limit {
                    self.canLoadMore = false
                } else {
                    self.currentPage += 1
                }
            }
        }
    }
    
    func search(query: String) {
        currentSearchQuery = query
        currentPage = 0
        canLoadMore = true
        recordings = []
        loadMore()
    }
    
    func handleProgressUpdate(id: UUID, transcription: String, progress: Float, status: RecordingStatus) {
        if let index = recordings.firstIndex(where: { $0.id == id }) {
            recordings[index].transcription = transcription
            recordings[index].progress = progress
            recordings[index].status = status
        }
    }
    
    func deleteRecording(_ recording: Recording) {
        recordingStore.deleteRecording(recording)
        if let index = recordings.firstIndex(where: { $0.id == recording.id }) {
            recordings.remove(at: index)
        }
    }
    
    func deleteAllRecordings() {
        recordingStore.deleteAllRecordings()
        recordings.removeAll()
    }

    var isRecording: Bool {
        recorder.isRecording
    }
    
    func startRecording() {
        state = .recording
        startBlinking()
        recordingStartTime = Date()
        recordingDuration = 0
        
        // Start timer to track recording duration
        durationTimer = Timer.scheduledTimer(withTimeInterval: 0.5, repeats: true) { [weak self] _ in
            guard let self = self else { return }
            
            // Capture the start time in a local variable to avoid actor isolation issues
            let startTime = Date()
            
            // Update duration on the main thread
            Task { @MainActor in
                if let recordingStartTime = self.recordingStartTime {
                    self.recordingDuration = startTime.timeIntervalSince(recordingStartTime)
                }
            }
        }
        RunLoop.current.add(durationTimer!, forMode: .common)
        
        recorder.startRecording()
    }

    func startDecoding() {
        state = .decoding
        stopBlinking()
        stopDurationTimer()

        if let tempURL = recorder.stopRecording() {
            Task { [weak self] in
                guard let self = self else { return }

                do {
                    print("start decoding...")
                    let text = try await transcriptionService.transcribeAudio(url: tempURL, settings: Settings())

                    // Capture the current recording duration
                    let duration = await MainActor.run { self.recordingDuration }
                    
                    // Create a new Recording instance
                    let timestamp = Date()
                    let fileName = "\(Int(timestamp.timeIntervalSince1970)).wav"
                    let recordingId = UUID()
                    let finalURL = Recording(
                        id: recordingId,
                        timestamp: timestamp,
                        fileName: fileName,
                        transcription: text,
                        duration: duration,
                        status: .completed,
                        progress: 1.0,
                        sourceFileURL: nil
                    ).url

                    // Move the temporary recording to final location
                    try recorder.moveTemporaryRecording(from: tempURL, to: finalURL)

                    // Save the recording to store
                    await MainActor.run {
                        let newRecording = Recording(
                            id: recordingId,
                            timestamp: timestamp,
                            fileName: fileName,
                            transcription: text,
                            duration: self.recordingDuration,
                            status: .completed,
                            progress: 1.0,
                            sourceFileURL: nil
                        )
                        self.recordingStore.addRecording(newRecording)
                        // Prepend to the list if not searching or if it matches (simplification: just prepend)
                        if self.currentSearchQuery.isEmpty {
                            self.recordings.insert(newRecording, at: 0)
                        }
                    }

                    print("Transcription result: \(text)")
                } catch {
                    print("Error transcribing audio: \(error)")
                    try? FileManager.default.removeItem(at: tempURL)
                }

                await MainActor.run {
                    self.state = .idle
                    self.recordingDuration = 0
                }
            }
        }
    }

    private func stopDurationTimer() {
        durationTimer?.invalidate()
        durationTimer = nil
        recordingStartTime = nil
    }

    private func startBlinking() {
        blinkTimer = Timer.scheduledTimer(withTimeInterval: 0.8, repeats: true) { [weak self] _ in
            Task { @MainActor in
                self?.isBlinking.toggle()
            }
        }
        RunLoop.current.add(blinkTimer!, forMode: .common)
    }

    private func stopBlinking() {
        blinkTimer?.invalidate()
        blinkTimer = nil
        isBlinking = false
    }
}

struct ContentView: View {
    @StateObject private var viewModel = ContentViewModel()
    @StateObject private var permissionsManager = PermissionsManager()
    @State private var isSettingsPresented = false
    @State private var searchText = ""
    @State private var debouncedSearchText = ""
    @State private var showDeleteConfirmation = false
    @State private var searchTask: Task<Void, Never>? = nil

    private func performSearch(_ query: String) {
        searchTask?.cancel()
        
        if query.isEmpty {
            debouncedSearchText = ""
            viewModel.search(query: "")
            return
        }
        
        searchTask = Task {
            try? await Task.sleep(nanoseconds: 200_000_000) // 200ms debounce
            
            guard !Task.isCancelled else { return }
            
            await MainActor.run {
                self.debouncedSearchText = query
                viewModel.search(query: query)
            }
        }
    }

    var body: some View {
        VStack {
            if !permissionsManager.isMicrophonePermissionGranted
                || !permissionsManager.isAccessibilityPermissionGranted
            {
                PermissionsView(permissionsManager: permissionsManager)
            } else {
                VStack(spacing: 0) {
                    // Search bar
                    HStack {
                        Image(systemName: "magnifyingglass")
                            .foregroundColor(.secondary)

                        TextField("Search in transcriptions", text: $searchText)
                            .textFieldStyle(PlainTextFieldStyle())
                            .onChange(of: searchText) { _, newValue in
                                performSearch(newValue)
                            }

                        if !searchText.isEmpty {
                            Button(action: {
                                searchText = ""
                                debouncedSearchText = ""
                                searchTask?.cancel()
                                viewModel.search(query: "")
                            }) {
                                Image(systemName: "xmark.circle.fill")
                                    .foregroundColor(.secondary)
                                    .imageScale(.medium)
                            }
                            .buttonStyle(.plain)
                        }
                    }
                    .padding(10)
                    .background(Color.gray.opacity(0.1))
                    .cornerRadius(20)
                    .padding([.horizontal, .top])

                    ScrollView(showsIndicators: false) {
                        if viewModel.recordings.isEmpty {
                            VStack(spacing: 16) {
                                if !debouncedSearchText.isEmpty {
                                    // Show "no results" for search
                                    Image(systemName: "magnifyingglass")
                                        .font(.system(size: 40))
                                        .foregroundColor(.secondary)
                                        .padding(.top, 40)

                                    Text("No results found")
                                        .font(.headline)
                                        .foregroundColor(.secondary)

                                    Text("Try different search terms")
                                        .font(.subheadline)
                                        .foregroundColor(.secondary)
                                        .multilineTextAlignment(.center)
                                        .padding(.horizontal)
                                } else {
                                    // Show "start recording" tip
                                    Image(systemName: "arrow.down.circle")
                                        .font(.system(size: 40))
                                        .foregroundColor(.secondary)
                                        .padding(.top, 40)

                                    Text("No recordings yet")
                                        .font(.headline)
                                        .foregroundColor(.secondary)

                                    Text("Tap the record button below to get started")
                                        .font(.subheadline)
                                        .foregroundColor(.secondary)
                                        .multilineTextAlignment(.center)
                                        .padding(.horizontal)

                                    if let shortcut = KeyboardShortcuts.getShortcut(for: .toggleRecord) {
                                        VStack(spacing: 8) {
                                            Text("Pro Tip:")
                                                .font(.subheadline)
                                                .foregroundColor(.secondary)

                                            HStack(spacing: 4) {
                                                Text("Press")
                                                    .font(.subheadline)
                                                    .foregroundColor(.secondary)
                                                Text(shortcut.description)
                                                    .font(.system(size: 16, weight: .medium))
                                                    .padding(.horizontal, 6)
                                                    .padding(.vertical, 3)
                                                    .background(Color.secondary.opacity(0.2))
                                                    .cornerRadius(6)
                                                Text("anywhere")
                                                    .font(.subheadline)
                                                    .foregroundColor(.secondary)
                                            }

                                            Text("to quickly record and paste text")
                                                .font(.subheadline)
                                                .foregroundColor(.secondary)
                                        }
                                        .padding(.top, 16)
                                    }
                                }
                            }
                            .frame(maxWidth: .infinity)
                        } else {
                            LazyVStack(spacing: 8) {
                                ForEach(viewModel.recordings) { recording in
                                    RecordingRow(recording: recording, onDelete: {
                                        viewModel.deleteRecording(recording)
                                    })
                                    .id(recording.id)
                                    .onAppear {
                                        if recording.id == viewModel.recordings.last?.id {
                                            viewModel.loadMore()
                                        }
                                    }
                                }
                                
                                if viewModel.isLoadingMore {
                                    ProgressView()
                                        .frame(maxWidth: .infinity)
                                        .padding()
                                }
                            }
                            .padding(.horizontal)
                            .padding(.top, 16)
                        }
                    }
                    .animation(.easeInOut(duration: 0.2), value: viewModel.recordings.count)
                    .animation(.easeInOut(duration: 0.2), value: debouncedSearchText.isEmpty)
                    .overlay(alignment: .top) {
                        Rectangle()
                            .fill(
                                LinearGradient(
                                    gradient: Gradient(colors: [
                                        Color(NSColor.windowBackgroundColor).opacity(1),
                                        Color(NSColor.windowBackgroundColor).opacity(0)
                                    ]),
                                    startPoint: .top,
                                    endPoint: .bottom
                                )
                            )
                            .frame(height: 20)
                    }

                    VStack(spacing: 16) {
                        Button(action: {
                            if viewModel.isRecording {
                                viewModel.startDecoding()
                            } else {
                                viewModel.startRecording()
                            }
                        }) {
                            if viewModel.state == .decoding {
                                ProgressView()
                                    .scaleEffect(1.0)
                                    .frame(width: 48, height: 48)
                                    .contentTransition(.symbolEffect(.replace))
                            } else {
                                MainRecordButton(isRecording: viewModel.isRecording)
                            }
                        }
                        .buttonStyle(.plain)
<<<<<<< HEAD
                        .disabled(viewModel.transcriptionService.isLoading || viewModel.transcriptionService.isTranscribing || viewModel.transcriptionQueue.isProcessing)
=======
                        .disabled(viewModel.transcriptionService.isLoading || viewModel.state == .decoding)
>>>>>>> d2db3dfb
                        .padding(.top, 24)
                        .padding(.bottom, 16)
                        .animation(.spring(response: 0.3, dampingFraction: 0.7), value: viewModel.isRecording)
                        .animation(.spring(response: 0.3, dampingFraction: 0.7), value: viewModel.state)

                        // Нижняя панель с подсказкой и кнопками управления
                        HStack(alignment: .bottom) {
                            VStack(alignment: .leading, spacing: 8) {
                                // Подсказка о шорткате
                                HStack(spacing: 6) {
                                    if let shortcut = KeyboardShortcuts.getShortcut(for: .toggleRecord) {
                                        Text(shortcut.description)
                                            .font(.caption)
                                            .foregroundColor(.secondary)
                                    }
                                    Text("to show mini recorder")
                                        .font(.caption)
                                        .foregroundColor(.secondary)
                                }
                                .padding(.leading, 4)

                                // Подсказка о drag-n-drop
                                HStack(spacing: 6) {
                                    Image(systemName: "arrow.down.doc.fill")
                                        .foregroundColor(.secondary)
                                        .imageScale(.medium)
                                    Text("Drop audio file here to transcribe")
                                        .font(.caption)
                                        .foregroundColor(.secondary)
                                }
                                .padding(.leading, 4)
                            }

                            Spacer()

<<<<<<< HEAD
                            // Кнопки управления
                            if !viewModel.recordings.isEmpty {
=======
                            HStack(spacing: 12) {
                                MicrophonePickerIconView(microphoneService: viewModel.microphoneService)
                                
                                if !viewModel.recordingStore.recordings.isEmpty {
                                    Button(action: {
                                        showDeleteConfirmation = true
                                    }) {
                                        Image(systemName: "trash")
                                            .font(.title3)
                                            .foregroundColor(.secondary)
                                            .frame(width: 32, height: 32)
                                            .background(Color.gray.opacity(0.1))
                                            .cornerRadius(8)
                                    }
                                    .buttonStyle(.plain)
                                    .help("Delete all recordings")
                                    .confirmationDialog(
                                        "Delete All Recordings",
                                        isPresented: $showDeleteConfirmation,
                                        titleVisibility: .visible
                                    ) {
                                        Button("Delete All", role: .destructive) {
                                            viewModel.recordingStore.deleteAllRecordings()
                                        }
                                        Button("Cancel", role: .cancel) {}
                                    } message: {
                                        Text("Are you sure you want to delete all recordings? This action cannot be undone.")
                                    }
                                    .interactiveDismissDisabled()
                                }
                                
>>>>>>> d2db3dfb
                                Button(action: {
                                    isSettingsPresented.toggle()
                                }) {
                                    Image(systemName: "gear")
                                        .font(.title3)
                                        .foregroundColor(.secondary)
                                        .frame(width: 32, height: 32)
                                        .background(Color.gray.opacity(0.1))
                                        .cornerRadius(8)
                                }
                                .buttonStyle(.plain)
<<<<<<< HEAD
                                .padding(.trailing, 16)
                                .confirmationDialog(
                                    "Delete All Recordings",
                                    isPresented: $showDeleteConfirmation,
                                    titleVisibility: .visible
                                ) {
                                    Button("Delete All", role: .destructive) {
                                        viewModel.deleteAllRecordings()
                                    }
                                    Button("Cancel", role: .cancel) {}
                                } message: {
                                    Text("Are you sure you want to delete all recordings? This action cannot be undone.")
                                }
                                .interactiveDismissDisabled()

                            }
                            Button(action: {
                                isSettingsPresented.toggle()
                            }) {
                                Image(systemName: "gear")
                                    .font(.title2)
=======
                                .help("Settings")
>>>>>>> d2db3dfb
                            }
                        }
                    }
                    .padding()
                }
            }
        }
        .frame(minWidth: 400, idealWidth: 400)
        .background(Color(NSColor.windowBackgroundColor))
        .onAppear {
            viewModel.loadInitialData()
        }
        .onReceive(NotificationCenter.default.publisher(for: RecordingStore.recordingProgressDidUpdateNotification)) { notification in
            guard let userInfo = notification.userInfo,
                  let id = userInfo["id"] as? UUID,
                  let transcription = userInfo["transcription"] as? String,
                  let progress = userInfo["progress"] as? Float,
                  let status = userInfo["status"] as? RecordingStatus else { return }
            
            viewModel.handleProgressUpdate(
                id: id,
                transcription: transcription,
                progress: progress,
                status: status
            )
        }
        .onReceive(NotificationCenter.default.publisher(for: RecordingStore.recordingsDidUpdateNotification)) { _ in
            // For now, reload if we are at the top or just reload everything.
            // Ideally we should intelligently merge, but for simplicity:
            viewModel.loadInitialData()
        }
        .overlay {
            let isPermissionsGranted = permissionsManager.isMicrophonePermissionGranted
                && permissionsManager.isAccessibilityPermissionGranted

            if viewModel.transcriptionService.isLoading && isPermissionsGranted {
                ZStack {
                    Color.black.opacity(0.3)
                    VStack(spacing: 16) {
                        ProgressView()
                            .scaleEffect(1.5)
                        Text("Loading Whisper Model...")
                            .foregroundColor(.white)
                            .font(.headline)
                    }
                }
                .ignoresSafeArea()
            }
        }
        .fileDropHandler()
        .sheet(isPresented: $isSettingsPresented) {
            SettingsView()
        }
    }
}

struct PermissionsView: View {
    @ObservedObject var permissionsManager: PermissionsManager

    var body: some View {
        VStack(spacing: 20) {
            Text("Required Permissions")
                .font(.title)
                .padding()

            PermissionRow(
                isGranted: permissionsManager.isMicrophonePermissionGranted,
                title: "Microphone Access",
                description: "Required for audio recording",
                action: {
                    permissionsManager.requestMicrophonePermissionOrOpenSystemPreferences()
                }
            )

            PermissionRow(
                isGranted: permissionsManager.isAccessibilityPermissionGranted,
                title: "Accessibility Access",
                description: "Required for global keyboard shortcuts",
                action: { permissionsManager.openSystemPreferences(for: .accessibility) }
            )

            Spacer()
        }
        .padding()
    }
}

struct PermissionRow: View {
    let isGranted: Bool
    let title: String
    let description: String
    let action: () -> Void

    var body: some View {
        VStack(alignment: .leading, spacing: 10) {
            HStack {
                Image(systemName: isGranted ? "checkmark.circle.fill" : "xmark.circle.fill")
                    .foregroundColor(isGranted ? .green : .red)

                Text(title)
                    .font(.headline)

                Spacer()

                if !isGranted {
                    Button("Grant Access") {
                        action()
                    }
                    .buttonStyle(.borderedProminent)
                }
            }

            Text(description)
                .font(.subheadline)
                .foregroundColor(.secondary)
        }
        .padding()
        .background(Color.gray.opacity(0.1))
        .cornerRadius(10)
    }
}

struct RecordingRow: View {
    let recording: Recording
    let onDelete: () -> Void
    @StateObject private var audioRecorder = AudioRecorder.shared
    @State private var showTranscription = false
    @State private var isHovered = false

    private var isPlaying: Bool {
        audioRecorder.isPlaying && audioRecorder.currentlyPlayingURL == recording.url
    }
    
    private var isPending: Bool {
        recording.status == .pending || recording.status == .converting || recording.status == .transcribing
    }
    
    private var statusText: String {
        switch recording.status {
        case .pending:
            return "In queue..."
        case .converting:
            return "Converting..."
        case .transcribing:
            return "Transcribing..."
        case .completed:
            return ""
        case .failed:
            return "Failed"
        }
    }
    
    private var displayText: String {
        if recording.transcription.isEmpty || recording.transcription == "Starting transcription..." {
            return ""
        }
        return recording.transcription
    }

    var body: some View {
        VStack(alignment: .leading, spacing: 0) {
            // Status indicator for pending/processing recordings
            if isPending {
                VStack(alignment: .leading, spacing: 4) {
                    // Show source filename
                    if let sourceFileName = recording.sourceFileName {
                        Text(sourceFileName)
                            .font(.subheadline.weight(.medium))
                            .foregroundColor(.primary)
                            .lineLimit(1)
                            .truncationMode(.middle)
                    }
                    
                    HStack(spacing: 6) {
                        if recording.status == .pending {
                            Image(systemName: "clock")
                                .font(.caption)
                                .foregroundColor(.secondary)
                        } else {
                           
                            ZStack {
                                Circle()
                                    .stroke(Color.secondary.opacity(0.2), lineWidth: 2)
                                
                                Circle()
                                    .trim(from: 0, to: CGFloat(recording.progress))
                                    .stroke(Color.secondary, style: StrokeStyle(lineWidth: 2, lineCap: .round))
                                    .rotationEffect(.degrees(-90))
                            }
                            .frame(width: 16, height: 16)

                             Text("\(Int(recording.progress * 100))%")
                                .font(.caption.monospacedDigit())
                                .foregroundColor(.secondary)
                        }
                        
                        Text(statusText)
                            .font(.caption)
                            .foregroundColor(.secondary)
                        
                        Spacer()
                    }
                    .padding(.top, 8)
                    .padding(.bottom, 4)

                }
                .padding(.horizontal, 12)
                .padding(.top, 8)
            }
            
            // Transcription content - same style for all states
            if recording.status == .failed {
                VStack(alignment: .leading, spacing: 4) {
                    HStack(spacing: 6) {
                        Image(systemName: "exclamationmark.triangle.fill")
                            .font(.caption)
                            .foregroundColor(.red)
                        Text("Transcription failed")
                            .font(.caption)
                            .foregroundColor(.red)
                    }
                    
                    if !recording.transcription.isEmpty {
                        Text(recording.transcription)
                            .font(.caption)
                            .foregroundColor(.secondary)
                    }
                }
                .padding(.horizontal, 12)
                .padding(.top, isPending ? 4 : 8)
            } else if !displayText.isEmpty {
                TranscriptionView(
                    transcribedText: displayText, isExpanded: $showTranscription
                )
                .padding(.horizontal, 4)
                .padding(.top, isPending ? 4 : 8)
            } else if !isPending {
                // Completed but empty transcription
                Text("No speech detected")
                    .font(.body)
                    .foregroundColor(.secondary)
                    .padding(.horizontal, 12)
                    .padding(.top, 8)
            }

            Divider()
                .padding(.horizontal, 12)
                .padding(.vertical, 8)

            HStack(alignment: .center, spacing: 8) {
                VStack(alignment: .leading, spacing: 2) {
                    Text(recording.timestamp, style: .date)
                        .font(.subheadline)
                        .foregroundColor(.secondary)

                    Text(recording.timestamp, style: .time)
                        .font(.caption)
                        .foregroundColor(.secondary)
                }

                Spacer()

                HStack(spacing: 16) {
                    if !isPending && recording.status != .failed && (isHovered || isPlaying) {
                        Button(action: {
                            if isPlaying {
                                audioRecorder.stopPlaying()
                            } else {
                                audioRecorder.playRecording(url: recording.url)
                            }
                        }) {
                            Image(systemName: isPlaying ? "stop.circle.fill" : "play.circle.fill")
                                .font(.system(size: 20))
                                .foregroundColor(isPlaying ? .red : .accentColor)
                                .contentTransition(.symbolEffect(.replace))
                        }
                        .buttonStyle(.plain)

                        Button(action: {
                            NSPasteboard.general.clearContents()
                            NSPasteboard.general.setString(
                                recording.transcription, forType: .string
                            )
                        }) {
                            Image(systemName: "doc.on.doc.fill")
                                .font(.system(size: 18))
                                .foregroundColor(.secondary)
                        }
                        .buttonStyle(.plain)
                        .help("Copy entire text")
                    }
                    
                    if isHovered || isPlaying || isPending || recording.status == .failed {
                        Button(action: {
                            if isPlaying {
                                audioRecorder.stopPlaying()
                            }
                            onDelete()
                        }) {
                            Image(systemName: "trash.fill")
                                .font(.system(size: 18))
                                .foregroundColor(.secondary)
                        }
                        .buttonStyle(.plain)
                    }
                }
            }
            .padding(.horizontal, 12)
            .padding(.bottom, 8)
            .background(Color(NSColor.controlBackgroundColor))
        }
        .background(Color(NSColor.controlBackgroundColor))
        .cornerRadius(8)
        .onHover { hovering in
            isHovered = hovering
        }
        .padding(.vertical, 4)
    }
}

struct TranscriptionView: View {
    let transcribedText: String
    @Binding var isExpanded: Bool
    
    private var hasMoreLines: Bool {
        !transcribedText.isEmpty && transcribedText.count > 150
    }

    var body: some View {
        VStack(alignment: .leading, spacing: 8) {
            Group {
                if isExpanded {
                    ScrollView {
                        Text(transcribedText)
                            .font(.body)
                            .frame(maxWidth: .infinity, alignment: .leading)
                            .textSelection(.enabled)
                    }
                    .frame(maxHeight: 200)
                    .contentShape(Rectangle())
                    .simultaneousGesture(
                        TapGesture()
                            .onEnded {
                                if hasMoreLines {
                                    isExpanded.toggle()
                                }
                            }
                    )
                } else {
                    if hasMoreLines {
                        Button(action: { isExpanded.toggle() }) {
                            Text(transcribedText)
                                .font(.body)
                                .lineLimit(3)
                                .frame(maxWidth: .infinity, alignment: .leading)
                                .textSelection(.enabled)
                                .foregroundColor(.primary)
                        }
                        .buttonStyle(.plain)
                    } else {
                        Text(transcribedText)
                            .font(.body)
                            .lineLimit(3)
                            .frame(maxWidth: .infinity, alignment: .leading)
                            .textSelection(.enabled)
                    }
                }
            }
            .padding(8)

            if hasMoreLines {
                Button(action: { isExpanded.toggle() }) {
                    HStack(spacing: 4) {
                        Text(isExpanded ? "Show less" : "Show more")
                        Image(systemName: isExpanded ? "chevron.up" : "chevron.down")
                    }
                    .foregroundColor(.blue)
                    .font(.footnote)
                }
                .padding(.horizontal, 8)
                .padding(.bottom, 8)
            }
        }
    }
}

struct MicrophonePickerIconView: View {
    @ObservedObject var microphoneService: MicrophoneService
    @State private var showMenu = false
    
    private var builtInMicrophones: [MicrophoneService.AudioDevice] {
        microphoneService.availableMicrophones.filter { $0.isBuiltIn }
    }
    
    private var externalMicrophones: [MicrophoneService.AudioDevice] {
        microphoneService.availableMicrophones.filter { !$0.isBuiltIn }
    }
    
    var body: some View {
        Button(action: {
            showMenu.toggle()
        }) {
            Image(systemName: microphoneService.availableMicrophones.isEmpty ? "mic.slash" : "mic.fill")
                .font(.title3)
                .foregroundColor(.secondary)
                .frame(width: 32, height: 32)
                .background(Color.gray.opacity(0.1))
                .cornerRadius(8)
        }
        .buttonStyle(.plain)
        .help(microphoneService.currentMicrophone?.displayName ?? "Select microphone")
        .popover(isPresented: $showMenu, arrowEdge: .top) {
            VStack(alignment: .leading, spacing: 0) {
                if microphoneService.availableMicrophones.isEmpty {
                    Text("No microphones available")
                        .foregroundColor(.secondary)
                        .padding()
                } else {
                    ForEach(builtInMicrophones) { microphone in
                        Button(action: {
                            microphoneService.selectMicrophone(microphone)
                            showMenu = false
                        }) {
                            HStack {
                                Text(microphone.displayName)
                                Spacer()
                                if let current = microphoneService.currentMicrophone,
                                   current.id == microphone.id {
                                    Image(systemName: "checkmark")
                                }
                            }
                            .padding(.horizontal, 12)
                            .padding(.vertical, 6)
                            .contentShape(Rectangle())
                        }
                        .buttonStyle(.plain)
                    }
                    
                    if !builtInMicrophones.isEmpty && !externalMicrophones.isEmpty {
                        Divider()
                            .padding(.vertical, 4)
                    }
                    
                    ForEach(externalMicrophones) { microphone in
                        Button(action: {
                            microphoneService.selectMicrophone(microphone)
                            showMenu = false
                        }) {
                            HStack {
                                Text(microphone.displayName)
                                Spacer()
                                if let current = microphoneService.currentMicrophone,
                                   current.id == microphone.id {
                                    Image(systemName: "checkmark")
                                }
                            }
                            .padding(.horizontal, 12)
                            .padding(.vertical, 6)
                            .contentShape(Rectangle())
                        }
                        .buttonStyle(.plain)
                    }
                }
            }
            .frame(minWidth: 200)
            .padding(.vertical, 8)
        }
    }
}

struct MainRecordButton: View {
    let isRecording: Bool
    @Environment(\.colorScheme) private var colorScheme

    private var buttonColor: Color {
        colorScheme == .dark ? .white : .gray
    }

    var body: some View {
        Circle()
            .fill(
                LinearGradient(
                    colors: [
                        isRecording ? Color.red.opacity(0.8) : buttonColor.opacity(0.8),
                        isRecording ? Color.red : buttonColor.opacity(0.9)
                    ],
                    startPoint: .topLeading,
                    endPoint: .bottomTrailing
                )
            )
            .frame(width: 48, height: 48)
            .shadow(
                color: isRecording ? .red.opacity(0.5) : buttonColor.opacity(0.3),
                radius: 12,
                x: 0,
                y: 0
            )
            .overlay {
                Circle()
                    .stroke(
                        LinearGradient(
                            colors: [
                                isRecording ? .red.opacity(0.6) : buttonColor.opacity(0.6),
                                isRecording ? .red.opacity(0.3) : buttonColor.opacity(0.3)
                            ],
                            startPoint: .topLeading,
                            endPoint: .bottomTrailing
                        ),
                        lineWidth: 1
                    )
            }
            .scaleEffect(isRecording ? 0.9 : 1.0)
            .animation(.spring(response: 0.3, dampingFraction: 0.6), value: isRecording)
    }
}

struct ContentView_Previews: PreviewProvider {
    static var previews: some View {
        ContentView()
    }
}<|MERGE_RESOLUTION|>--- conflicted
+++ resolved
@@ -23,15 +23,11 @@
     @Published var isLoadingMore = false
     @Published var canLoadMore = true
     @Published var recordingDuration: TimeInterval = 0
-<<<<<<< HEAD
+    @Published var microphoneService = MicrophoneService.shared
     
     private var currentPage = 0
     private let pageSize = 100
     private var currentSearchQuery = ""
-=======
-    @Published var microphoneService = MicrophoneService.shared
-
->>>>>>> d2db3dfb
     private var blinkTimer: Timer?
     private var recordingStartTime: Date?
     private var durationTimer: Timer?
@@ -428,11 +424,7 @@
                             }
                         }
                         .buttonStyle(.plain)
-<<<<<<< HEAD
-                        .disabled(viewModel.transcriptionService.isLoading || viewModel.transcriptionService.isTranscribing || viewModel.transcriptionQueue.isProcessing)
-=======
-                        .disabled(viewModel.transcriptionService.isLoading || viewModel.state == .decoding)
->>>>>>> d2db3dfb
+                        .disabled(viewModel.transcriptionService.isLoading || viewModel.transcriptionService.isTranscribing || viewModel.transcriptionQueue.isProcessing || viewModel.state == .decoding)
                         .padding(.top, 24)
                         .padding(.bottom, 16)
                         .animation(.spring(response: 0.3, dampingFraction: 0.7), value: viewModel.isRecording)
@@ -468,14 +460,10 @@
 
                             Spacer()
 
-<<<<<<< HEAD
-                            // Кнопки управления
-                            if !viewModel.recordings.isEmpty {
-=======
                             HStack(spacing: 12) {
                                 MicrophonePickerIconView(microphoneService: viewModel.microphoneService)
                                 
-                                if !viewModel.recordingStore.recordings.isEmpty {
+                                if !viewModel.recordings.isEmpty {
                                     Button(action: {
                                         showDeleteConfirmation = true
                                     }) {
@@ -494,7 +482,7 @@
                                         titleVisibility: .visible
                                     ) {
                                         Button("Delete All", role: .destructive) {
-                                            viewModel.recordingStore.deleteAllRecordings()
+                                            viewModel.deleteAllRecordings()
                                         }
                                         Button("Cancel", role: .cancel) {}
                                     } message: {
@@ -503,7 +491,6 @@
                                     .interactiveDismissDisabled()
                                 }
                                 
->>>>>>> d2db3dfb
                                 Button(action: {
                                     isSettingsPresented.toggle()
                                 }) {
@@ -515,31 +502,7 @@
                                         .cornerRadius(8)
                                 }
                                 .buttonStyle(.plain)
-<<<<<<< HEAD
-                                .padding(.trailing, 16)
-                                .confirmationDialog(
-                                    "Delete All Recordings",
-                                    isPresented: $showDeleteConfirmation,
-                                    titleVisibility: .visible
-                                ) {
-                                    Button("Delete All", role: .destructive) {
-                                        viewModel.deleteAllRecordings()
-                                    }
-                                    Button("Cancel", role: .cancel) {}
-                                } message: {
-                                    Text("Are you sure you want to delete all recordings? This action cannot be undone.")
-                                }
-                                .interactiveDismissDisabled()
-
-                            }
-                            Button(action: {
-                                isSettingsPresented.toggle()
-                            }) {
-                                Image(systemName: "gear")
-                                    .font(.title2)
-=======
                                 .help("Settings")
->>>>>>> d2db3dfb
                             }
                         }
                     }
